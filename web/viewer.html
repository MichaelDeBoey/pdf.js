--- conflicted
+++ resolved
@@ -9,30 +9,6 @@
         <script type="text/javascript" src="compatibility.js"></script> <!-- PDFJSSCRIPT_REMOVE_FIREFOX_EXTENSION -->
 
         <!-- PDFJSSCRIPT_INCLUDE_BUILD -->
-<<<<<<< HEAD
-        <script type="text/javascript" src="../src/core.js"></script> <!-- PDFJSSCRIPT_REMOVE -->
-        <script type="text/javascript" src="../src/util.js"></script>  <!-- PDFJSSCRIPT_REMOVE -->
-        <script type="text/javascript" src="../src/canvas.js"></script>  <!-- PDFJSSCRIPT_REMOVE -->
-        <script type="text/javascript" src="../src/obj.js"></script>  <!-- PDFJSSCRIPT_REMOVE -->
-        <script type="text/javascript" src="../src/function.js"></script> <!-- PDFJSSCRIPT_REMOVE -->
-        <script type="text/javascript" src="../src/charsets.js"></script>  <!-- PDFJSSCRIPT_REMOVE -->
-        <script type="text/javascript" src="../src/cidmaps.js"></script>  <!-- PDFJSSCRIPT_REMOVE -->
-        <script type="text/javascript" src="../src/colorspace.js"></script>  <!-- PDFJSSCRIPT_REMOVE -->
-        <script type="text/javascript" src="../src/crypto.js"></script>  <!-- PDFJSSCRIPT_REMOVE -->
-        <script type="text/javascript" src="../src/evaluator.js"></script>  <!-- PDFJSSCRIPT_REMOVE -->
-        <script type="text/javascript" src="../src/fonts.js"></script>  <!-- PDFJSSCRIPT_REMOVE -->
-        <script type="text/javascript" src="../src/glyphlist.js"></script>  <!-- PDFJSSCRIPT_REMOVE -->
-        <script type="text/javascript" src="../src/image.js"></script>  <!-- PDFJSSCRIPT_REMOVE -->
-        <script type="text/javascript" src="../src/metrics.js"></script>  <!-- PDFJSSCRIPT_REMOVE -->
-        <script type="text/javascript" src="../src/parser.js"></script>  <!-- PDFJSSCRIPT_REMOVE -->
-        <script type="text/javascript" src="../src/pattern.js"></script>  <!-- PDFJSSCRIPT_REMOVE -->
-        <script type="text/javascript" src="../src/stream.js"></script>  <!-- PDFJSSCRIPT_REMOVE -->
-        <script type="text/javascript" src="../src/worker.js"></script>  <!-- PDFJSSCRIPT_REMOVE -->
-        <script type="text/javascript" src="../external/jpgjs/jpg.js"></script>  <!-- PDFJSSCRIPT_REMOVE -->
-        <script type="text/javascript" src="../src/jpx.js"></script>  <!-- PDFJSSCRIPT_REMOVE -->
-        <script type="text/javascript" src="../src/debugger.js"></script>  <!-- PDFJSSCRIPT_REMOVE -->
-        <script type="text/javascript">PDFJS.workerSrc = '../src/worker_loader.js';</script> <!-- PDFJSSCRIPT_REMOVE -->
-=======
         <script type="text/javascript" src="../src/core.js"></script> <!-- PDFJSSCRIPT_REMOVE_CORE -->
         <script type="text/javascript" src="../src/util.js"></script>  <!-- PDFJSSCRIPT_REMOVE_CORE -->
         <script type="text/javascript" src="../src/canvas.js"></script>  <!-- PDFJSSCRIPT_REMOVE_CORE -->
@@ -53,8 +29,8 @@
         <script type="text/javascript" src="../src/worker.js"></script>  <!-- PDFJSSCRIPT_REMOVE_CORE -->
         <script type="text/javascript" src="../external/jpgjs/jpg.js"></script>  <!-- PDFJSSCRIPT_REMOVE_CORE -->
         <script type="text/javascript" src="../src/jpx.js"></script>  <!-- PDFJSSCRIPT_REMOVE_CORE -->
+        <script type="text/javascript" src="../src/debugger.js"></script> <!-- PDFJSSCRIPT_REMOVE_CORE -->
         <script type="text/javascript">PDFJS.workerSrc = '../src/worker_loader.js';</script> <!-- PDFJSSCRIPT_REMOVE_CORE -->
->>>>>>> c440dfee
         <script type="text/javascript" src="viewer.js"></script>
 
     </head>
