--- conflicted
+++ resolved
@@ -1075,7 +1075,6 @@
       );
     });
   });
-<<<<<<< HEAD
 
   describe("Page position should remain unchanged after drawing", () => {
     let pages;
@@ -1125,7 +1124,7 @@
         })
       );
     });
-=======
+  });
 });
 
 describe("The pen-drawn shape must maintain correct curvature regardless of the page it is drawn on or whether the curve's endpoint lies within or beyond the page boundaries", () => {
@@ -1182,6 +1181,5 @@
         expect(d1).withContext(`In ${browserName}`).toEqual(d2);
       })
     );
->>>>>>> 104e1c3f
   });
 });