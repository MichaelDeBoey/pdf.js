--- conflicted
+++ resolved
@@ -568,12 +568,12 @@
       var ctx = this.ctx;
       var current = this.current;
       var textHScale = current.textHScale;
-      var font = current.font;
+      var fontMatrix = current.font.fontMatrix || IDENTITY_MATRIX;
 
       ctx.transform.apply(ctx, current.textMatrix);
       ctx.scale(1, -1);
       ctx.translate(current.x, -1 * current.y);
-      ctx.transform.apply(ctx, font.fontMatrix || IDENTITY_MATRIX);
+      ctx.transform.apply(ctx, fontMatrix);
       ctx.scale(1 / textHScale, 1);
     },
     getTextGeometry: function canvasGetTextGeometry() {
@@ -663,34 +663,19 @@
           this.restore();
 
           var transformed = Util.applyTransform([glyph.width, 0], fontMatrix);
-<<<<<<< HEAD
-          var charWidth = transformed[0] * fontSize + charSpacing;
-          ctx.translate(charWidth, 0);
-          current.x += charWidth;
-=======
           var width = transformed[0] * fontSize + charSpacing;
 
           ctx.translate(width, 0);
           current.x += width * textHScale2;
->>>>>>> 12d3a757
-
-          text.str += glyph.fontChar;
+
+          text.str += glyph.unicode;
           text.length++;
-          text.canvasWidth += charWidth;
+          text.canvasWidth += width;
         }
         ctx.restore();
       } else {
         ctx.save();
-<<<<<<< HEAD
         this.applyTextTransforms();
-=======
-        ctx.transform.apply(ctx, current.textMatrix);
-        ctx.scale(1, -1);
-        ctx.translate(current.x, -1 * current.y);
-        ctx.transform.apply(ctx, fontMatrix);
-
-        ctx.scale(1 / textHScale, 1);
->>>>>>> 12d3a757
 
         var width = 0;
         for (var i = 0; i < glyphsLength; ++i) {
@@ -706,16 +691,11 @@
           ctx.fillText(char, width, 0);
           width += charWidth;
 
-          text.str += char === ' ' ? '&nbsp;' : char;
+          text.str += glyph.unicode === ' ' ? '&nbsp;' : glyph.unicode;
           text.length++;
           text.canvasWidth += charWidth;
         }
-<<<<<<< HEAD
-=======
         current.x += width * textHScale2;
->>>>>>> 12d3a757
-
-        current.x += width;
         ctx.restore();
       }
 
@@ -746,8 +726,7 @@
       for (var i = 0; i < arrLength; ++i) {
         var e = arr[i];
         if (isNum(e)) {
-<<<<<<< HEAD
-          var spacingLength = -e * 0.001 * fontSize * textHScale;
+          var spacingLength = -e * 0.001 * fontSize * textHScale2;
           current.x += spacingLength;
 
           if (textSelection) {
@@ -760,9 +739,6 @@
               text.length += numFakeSpaces > 0 ? 1 : 0;
             }
           }
-=======
-          current.x -= e * 0.001 * fontSize * textHScale2;
->>>>>>> 12d3a757
         } else if (isString(e)) {
           var shownText = this.showText(e, true);
 
